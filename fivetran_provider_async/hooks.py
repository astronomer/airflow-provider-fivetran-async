--- conflicted
+++ resolved
@@ -164,15 +164,9 @@
                 if not _retryable_error(e):
                     # In this case, the user probably made a mistake.
                     # Don't retry.
-<<<<<<< HEAD
-                    assert e.response is not None  # mypy
-                    raise AirflowException(
-                        f"Response: {e.response.content!r}, " f"Status Code: {e.response.status_code}"
-=======
                     assert e.response is not None
                     raise AirflowException(
                         f"Response: {e.response.content.decode()}, " f"Status Code: {e.response.status_code}"
->>>>>>> e527f305
                     )
 
                 self._log_request_error(attempt_num, str(e))
@@ -482,9 +476,7 @@
         # Check if sync started by FivetranOperator has finished
         # indicated by new 'succeeded_at' timestamp
         if succeeded_at > completed_after_time:
-            self.log.info(
-                "Connector %s: succeeded_at: %s, connector_id", connector_id, succeeded_at.to_iso8601_string()
-            )
+            self.log.info("Connector %s: succeeded_at: %s", connector_id, succeeded_at.to_iso8601_string())
             return True
 
         # if sync in rescheduled start, wait for time recommended by Fivetran
@@ -498,17 +490,7 @@
             )
             return False
 
-<<<<<<< HEAD
         return False
-=======
-        # Check if sync started by FivetranOperator has finished
-        # indicated by new 'succeeded_at' timestamp
-        if current_completed_at > previous_completed_at:
-            self.log.info("Connector %s: succeeded_at: %s", connector_id, succeeded_at.to_iso8601_string())
-            return True
-        else:
-            return False
->>>>>>> e527f305
 
     def pause_and_restart(
         self,
